"""Custom MCP server exposing a focused subset of the Notion API for reminders and memory.

This lightweight adapter mirrors the public `notion-mcp-server` reference
implementation while remaining fully async and dependency-light. It's optimized
for storing and retrieving reminders, notes, and information you want to remember.

Tools provided
--------------
* ``notion_search`` – search for reminders, notes, and stored information (e.g.,
  "names to remember", "project ideas"). Wraps the `/v1/search` endpoint.
* ``notion_retrieve_page`` – retrieve detailed content from a reminder or note page,
  fetching metadata and block content via `/v1/pages/{page_id}` and
  `/v1/blocks/{page_id}/children`.
* ``notion_create_page`` – create new reminder notes or memory storage pages (e.g.,
  "Names to Remember", "Books to Read") using `/v1/pages`.
* ``notion_append_block_children`` – add new content to existing reminders or notes
  (e.g., add a new name to your "names to remember" page) via
  `/v1/blocks/{block_id}/children`.
* ``notion_update_block`` – update or modify content in existing reminder blocks
  via `/v1/blocks/{block_id}`.

Common use cases
----------------
* Remember names: Create a "Names to Remember" page, search it when needed, and
  add new names as you meet people.
* Store information: Create topic-specific notes (e.g., "Project Ideas",
  "Books to Read") that you can search and update later.
* Manage reminders: Build lists and notes that help you remember important
  information, tasks, or ideas.

Required environment variables
------------------------------
* ``NOTION_TOKEN`` or ``NOTION_API_KEY`` – the integration token created from
  https://www.notion.so/profile/integrations. ``NOTION_TOKEN`` mirrors the
  upstream project defaults, while ``NOTION_API_KEY`` matches the official
  developer documentation naming.
* ``NOTION_VERSION`` (optional) – defaults to the latest stable version used by
  the reference repository (``2022-06-28``).
* ``NOTION_PAGE_ID`` (optional) – default parent page for ``notion_create_page``
  when a parent is not explicitly supplied.
* ``NOTION_DATABASE_ID`` (optional) – default parent database for
  ``notion_create_page``. Takes precedence over ``NOTION_PAGE_ID`` when both are
  defined because Notion requires database items to specify a database parent.

Payload schemas
---------------
``notion_search`` accepts Notion's search body members: ``query`` (string),
``filter`` and ``sort`` objects, ``start_cursor`` (string) and ``page_size``
(int). The helper ``_build_search_payload`` ensures optional keys are removed
when empty so the payload matches the upstream JSON schema. Additional optional
parameters ``include_content`` (bool, defaults to ``True``) and
``content_block_limit`` (int, defaults to ``20``) control whether matching page
contents are embedded in the response and how many blocks are fetched per page.

``notion_retrieve_page`` requires a ``page_id`` string. Optional parameters are
``filter_properties`` (list of property IDs to include), ``include_children``
(boolean), ``start_cursor`` and ``page_size`` for pagination when fetching block
content. The helper ``_parse_filter_properties`` converts the list into the
comma-delimited query parameter Notion expects.

``notion_create_page`` accepts either a ``title`` string or a raw Notion
``properties`` mapping. Parent selection can be controlled with ``parent_id``
and ``parent_type`` (``"page"`` or ``"database"``). For convenience the
``title_property`` parameter defaults to ``"Name"`` when using database parents
and ``"title"`` for page parents. The ``_build_page_payload`` helper assembles a
valid Notion page create body and ensures title rich text blocks are generated
when only ``title`` is provided.
"""

from __future__ import annotations

import asyncio
import os
import textwrap
from dataclasses import dataclass
from typing import TYPE_CHECKING, Any, Callable, Dict, Iterable, List, Literal, Mapping, Optional, Sequence, TypedDict, cast

import httpx

if TYPE_CHECKING:  # pragma: no cover - only needed for static analysis

    class FastMCP:  # pragma: no cover - type checking shim
        def __init__(self, *args: Any, **kwargs: Any) -> None: ...

        def tool(self, name: str) -> Callable[[Callable[..., Any]], Callable[..., Any]]: ...

        def run(self) -> None: ...

else:  # Runtime import
    from mcp.server.fastmcp import FastMCP

NOTION_BASE_URL = "https://api.notion.com/v1"
DEFAULT_NOTION_VERSION = "2022-06-28"
DEFAULT_SEARCH_BLOCK_LIMIT = 100


@dataclass(slots=True)
class NotionConfig:
    """Runtime configuration resolved from environment variables."""

    token: str
    version: str
    default_page_id: Optional[str] = None
    default_database_id: Optional[str] = None


class NotionSearchPayload(TypedDict, total=False):
    query: str
    filter: Dict[str, Any]
    sort: Dict[str, Any]
    start_cursor: str
    page_size: int


class NotionCreatePageInput(TypedDict, total=False):
    title: str
    parent_id: str
    parent_type: Literal["page", "database"]
    title_property: str
    properties: Dict[str, Any]
    children: List[Dict[str, Any]]
    icon: Dict[str, Any]
    cover: Dict[str, Any]


class NotionAppendChildrenInput(TypedDict, total=False):
    block_id: str
    children: List[Dict[str, Any]]
    paragraphs: Iterable[str]


class NotionUpdateBlockInput(TypedDict, total=False):
    block_id: str
    block: Dict[str, Any]
    paragraph: str
    archived: bool


class NotionAPIError(RuntimeError):
    """Raised when the Notion API returns an error response."""


_config: Optional[NotionConfig] = None
_config_lock = asyncio.Lock()
_http_client: Optional[httpx.AsyncClient] = None
_http_client_lock = asyncio.Lock()


async def _get_config() -> NotionConfig:
    """Load configuration from the environment, caching the result."""

    global _config
    if _config is not None:
        return _config

    async with _config_lock:
        if _config is not None:
            return _config

        token = os.getenv("NOTION_TOKEN") or os.getenv("NOTION_API_KEY")
        if not token:
            raise NotionAPIError(
                "Notion credentials missing. Set NOTION_TOKEN (preferred) or NOTION_API_KEY "
                "with a valid integration token."
            )

        config = NotionConfig(
            token=token,
            version=os.getenv("NOTION_VERSION", DEFAULT_NOTION_VERSION),
            default_page_id=os.getenv("NOTION_PAGE_ID"),
            default_database_id=os.getenv("NOTION_DATABASE_ID"),
        )
        _config = config
        return config


async def _get_http_client() -> httpx.AsyncClient:
    """Return a shared AsyncClient with sane defaults."""

    global _http_client
    if _http_client is not None:
        return _http_client

    async with _http_client_lock:
        if _http_client is not None:
            return _http_client

        timeout = httpx.Timeout(30.0, connect=10.0)
        limits = httpx.Limits(max_keepalive_connections=5, max_connections=10)
        _http_client = httpx.AsyncClient(base_url=NOTION_BASE_URL, timeout=timeout, limits=limits)
        return _http_client


def _build_headers(config: NotionConfig) -> Dict[str, str]:
    return {
        "Authorization": f"Bearer {config.token}",
        "Notion-Version": config.version,
        "Content-Type": "application/json",
    }


async def _request(
    method: str,
    path: str,
    *,
    params: Optional[Dict[str, Any]] = None,
    json: Optional[Mapping[str, Any]] = None,
) -> Dict[str, Any]:
    """Perform an HTTP request against the Notion API."""

    config = await _get_config()
    client = await _get_http_client()
    headers = _build_headers(config)

    response = await client.request(method, path, params=params, json=json, headers=headers)

    try:
        payload = response.json()
    except ValueError:
        payload = {"message": response.text}

    if response.status_code >= 400:
        detail = payload.get("message") or payload.get("error") or payload
        raise NotionAPIError(f"Notion API error {response.status_code}: {detail}")

    return payload  # type: ignore[return-value]


def _build_search_payload(
    query: Optional[str],
    *,
    filter: Optional[Dict[str, Any]] = None,
    sort: Optional[Dict[str, Any]] = None,
    start_cursor: Optional[str] = None,
    page_size: Optional[int] = None,
) -> NotionSearchPayload:
    payload: NotionSearchPayload = {}
    if query:
        payload["query"] = query
    if filter:
        payload["filter"] = filter
    if sort:
        payload["sort"] = sort
    if start_cursor:
        payload["start_cursor"] = start_cursor
    if page_size:
        payload["page_size"] = page_size
    return payload


def _build_rich_text(title: str) -> List[Dict[str, Any]]:
    return [
        {
            "type": "text",
            "text": {"content": title},
            "plain_text": title,
            "annotations": {
                "bold": False,
                "italic": False,
                "strikethrough": False,
                "underline": False,
                "code": False,
                "color": "default",
            },
        }
    ]


def _build_parent(
    *,
    parent_id: Optional[str],
    parent_type: Optional[Literal["page", "database"]],
    config: NotionConfig,
) -> tuple[Dict[str, str], Literal["page", "database"]]:
    resolved_type: Literal["page", "database"]
    resolved_id: Optional[str] = parent_id

    if not resolved_id:
        if parent_type == "page":
            resolved_id = config.default_page_id
        elif parent_type == "database":
            resolved_id = config.default_database_id
        else:
            resolved_id = config.default_database_id or config.default_page_id
            parent_type = "database" if config.default_database_id else "page"

    if not parent_type:
        parent_type = "database" if resolved_id and resolved_id == config.default_database_id else "page"

    if not resolved_id:
        raise NotionAPIError(
            "A Notion parent could not be determined. Provide parent_id explicitly or configure NOTION_DATABASE_ID/NOTION_PAGE_ID."
        )

    resolved_type = parent_type
    if resolved_type == "database":
        return {"database_id": resolved_id}, "database"
    return {"page_id": resolved_id}, "page"


def _merge_properties(
    *,
    explicit_properties: Optional[Dict[str, Any]],
    title: Optional[str],
    title_property: Optional[str],
    parent_type: Literal["page", "database"],
) -> Dict[str, Any]:
    properties: Dict[str, Any] = {}
    if explicit_properties:
        properties.update(explicit_properties)

    if title:
        key: str
        if parent_type == "database":
            key = title_property or "Name"
        else:
            # Notion requires the canonical "title" property when creating
            # pages beneath a page parent. Allow callers to provide
            # ``title_property`` but ignore the override so the API accepts the
            # payload instead of raising ``Invalid property identifier``.
            key = "title"
        existing = properties.get(key)
        if existing is None:
            properties[key] = {"title": _build_rich_text(title)}
        elif "title" in existing and not existing["title"]:
            existing["title"] = _build_rich_text(title)

    if not properties:
        raise NotionAPIError(
            "Unable to construct Notion properties. Provide a title or the full 'properties' payload that matches your parent schema."
        )

    return properties


def _build_page_payload(config: NotionConfig, data: NotionCreatePageInput) -> Dict[str, Any]:
    parent, parent_type = _build_parent(
        parent_id=data.get("parent_id"),
        parent_type=data.get("parent_type"),
        config=config,
    )

    properties = _merge_properties(
        explicit_properties=data.get("properties"),
        title=data.get("title"),
        title_property=data.get("title_property"),
        parent_type=parent_type,
    )

    payload: Dict[str, Any] = {
        "parent": parent,
        "properties": properties,
    }
    if children := data.get("children"):
        payload["children"] = children
    if icon := data.get("icon"):
        payload["icon"] = icon
    if cover := data.get("cover"):
        payload["cover"] = cover

    return payload


def _parse_filter_properties(values: Optional[Iterable[str]]) -> Optional[str]:
    if not values:
        return None
    cleaned = [value.strip() for value in values if value.strip()]
    return ",".join(cleaned) if cleaned else None


def _extract_title(data: Dict[str, Any]) -> Optional[str]:
    properties = data.get("properties") or {}
    for value in properties.values():
        if isinstance(value, dict) and value.get("type") == "title":
            rich_text = value.get("title") or []
            if rich_text:
                first = rich_text[0]
                if isinstance(first, dict):
                    text = first.get("plain_text")
                    if text:
                        return text
    title_obj = data.get("title")
    if isinstance(title_obj, list) and title_obj:
        first = title_obj[0]
        if isinstance(first, dict):
            return first.get("plain_text")
    return data.get("name") or data.get("id")


def _build_paragraph_block(text: str) -> Dict[str, Any]:
    return {
        "object": "block",
        "type": "paragraph",
        "paragraph": {"rich_text": _build_rich_text(text)},
    }


def _format_result_heading(entry: Dict[str, Any]) -> str:
    object_type = entry.get("object", "unknown").title()
    identifier = entry.get("id", "(unknown id)")
    title = _extract_title(entry) or "(untitled)"
    return f"{object_type} • {title} • PAGE ID: {identifier}"


def _format_search_results(
    results: List[Dict[str, Any]],
    details: Sequence[Optional[str]],
    next_cursor: Optional[str],
) -> str:
    if not results:
        return "No matching Notion pages or databases were found."

    lines = [f"Found {len(results)} Notion results:", ""]
    for index, (entry, detail) in enumerate(zip(results, details), start=1):
        heading = f"{index}. {_format_result_heading(entry)}"
        lines.append(heading)
        if detail:
            lines.append(textwrap.indent(detail, "   "))
        if index < len(results):
            lines.append("")
    if next_cursor:
        lines.append("")
        lines.append(f"More results available. Use start_cursor='{next_cursor}' to continue.")
    return "\n".join(lines)


def _format_page_summary(page: Dict[str, Any]) -> str:
    title = _extract_title(page) or "(untitled)"
    page_id = page.get("id", "(unknown id)")
    url = page.get("url")
    last_edited = page.get("last_edited_time")
    created_time = page.get("created_time")
    properties = page.get("properties", {})

    lines = [f"Title: {title}", f"PAGE ID: {page_id}"]
    if url:
        lines.append(f"URL: {url}")
    if created_time:
        lines.append(f"Created: {created_time}")
    if last_edited:
        lines.append(f"Last edited: {last_edited}")

    if properties:
        lines.append("")
        lines.append("Properties:")
        for key, value in properties.items():
            if isinstance(value, dict):
                prop_type = value.get("type", "unknown")
                lines.append(f"- {key} ({prop_type})")
            else:
                lines.append(f"- {key}: {value}")

    return "\n".join(lines)


def _format_block_content(blocks: List[Dict[str, Any]]) -> str:
    if not blocks:
        return "No child blocks were returned for this page."

    lines = ["Block content:"]
    for block in blocks:
        block_type = block.get("type", "unknown")
        block_id = block.get("id", "unknown")
        if block_type == "paragraph":
            text_items = block.get("paragraph", {}).get("rich_text", [])
            text_content = "".join(item.get("plain_text", "") for item in text_items)
            lines.append(f"- Paragraph ({block_id}): {text_content}")
        elif block_type == "heading_1":
            text_items = block.get("heading_1", {}).get("rich_text", [])
            text_content = "".join(item.get("plain_text", "") for item in text_items)
            lines.append(f"- Heading 1 ({block_id}): {text_content}")
        elif block_type == "heading_2":
            text_items = block.get("heading_2", {}).get("rich_text", [])
            text_content = "".join(item.get("plain_text", "") for item in text_items)
            lines.append(f"- Heading 2 ({block_id}): {text_content}")
        elif block_type == "heading_3":
            text_items = block.get("heading_3", {}).get("rich_text", [])
            text_content = "".join(item.get("plain_text", "") for item in text_items)
            lines.append(f"- Heading 3 ({block_id}): {text_content}")
        else:
            lines.append(f"- {block_type.replace('_', ' ').title()} ({block_id})")

    return "\n".join(lines)


async def _fetch_block_children(
    page_id: str,
    *,
    start_cursor: Optional[str] = None,
    page_size: Optional[int] = None,
) -> Dict[str, Any]:
    params: Dict[str, Any] = {}
    if start_cursor:
        params["start_cursor"] = start_cursor
    if page_size:
        params["page_size"] = page_size

    return await _request("GET", f"/blocks/{page_id}/children", params=params)


mcp: FastMCP = FastMCP("custom-notion")


async def _render_entry_detail(
    entry: Dict[str, Any],
    *,
    block_limit: int,
) -> Optional[str]:
    if entry.get("object") != "page":
        return None
    identifier = entry.get("id")
    if not identifier:
        return None
    try:
        return await notion_retrieve_page(
            identifier,
            include_children=True,
            page_size=block_limit,
        )
    except NotionAPIError as exc:  # pragma: no cover - network errors during tests
        return f"Failed to load page content: {exc}"


async def _collect_search_details(
    results: List[Dict[str, Any]],
    *,
    block_limit: int,
) -> List[Optional[str]]:
    tasks = [_render_entry_detail(entry, block_limit=block_limit) for entry in results]
    return await asyncio.gather(*tasks)


<<<<<<< HEAD
@mcp.tool(
    "notion_search",
    description=(
        "Search Notion for reminders, notes, and information you want to remember. "
        "Returns matching pages with their PAGE IDs (look for 'ID: ...' in results). "
        "Use this to find pages like 'Names to Remember', 'Project Ideas', or any stored information. "
        "When searching for specific details (like someone's name), this will return relevant pages WITH their content. "
        "If you see 'Additional blocks available' in the results, the content was truncated - "
        "immediately call notion_retrieve_page using the PAGE ID (not block IDs) with include_children=true to get ALL content. "
        "\n\n"
        "CRITICAL SEARCH STRATEGY for finding specific information: "
        "When user asks about a specific person/thing (e.g., 'who is the old lady at the park'), "
        "DO NOT search for that exact phrase. Instead: "
        "1. Search for the relevant page by title (e.g., 'Names' or 'Names to Remember'). "
        "2. Read through ALL the returned content to find matching entries. "
        "3. If no results or truncated, use notion_retrieve_page to get COMPLETE content. "
        "Notion search is literal - 'old lady at the park' won't match 'old lady park' in the content. "
        "Always retrieve the full page and search through it yourself for specific details."
    )
)
=======
def _generate_search_variations(query: Optional[str]) -> List[str]:
    """Generate search query variations to improve match likelihood.

    This function creates multiple search strategies:
    1. The original query as-is
    2. Individual significant words (4+ characters) from the query
    3. Common phrase patterns

    This helps overcome Notion API's exact-match limitations.
    """
    if not query:
        return []

    variations = [query.strip()]

    # Split query into words and add significant terms individually
    words = query.strip().lower().split()

    # Filter for words that are 4+ characters (skip "to", "at", "the", "and", etc.)
    significant_words = [w for w in words if len(w) >= 4]

    # Add individual significant words as search variations
    for word in significant_words:
        if word not in variations:
            variations.append(word)

    # Add common multi-word combinations if query has multiple words
    if len(significant_words) >= 2:
        # Try pairs of adjacent words
        for i in range(len(significant_words) - 1):
            pair = f"{significant_words[i]} {significant_words[i + 1]}"
            if pair not in variations:
                variations.append(pair)

    return variations


async def _perform_enhanced_search(
    query: Optional[str],
    *,
    filter: Optional[Dict[str, Any]] = None,
    sort: Optional[Dict[str, Any]] = None,
    start_cursor: Optional[str] = None,
    page_size: Optional[int] = None,
    max_variations: int = 3,
) -> tuple[List[Dict[str, Any]], Optional[str]]:
    """Perform enhanced search with multiple query variations.

    Tries the original query first, and if results are insufficient,
    attempts searches with query variations to find more relevant matches.

    Returns deduplicated results and the next cursor from the best search.
    """
    # Try the original query first
    payload = _build_search_payload(
        query,
        filter=filter,
        sort=sort,
        start_cursor=start_cursor,
        page_size=page_size,
    )
    response = await _request("POST", "/search", json=payload)
    results = response.get("results") or []
    next_cursor = response.get("next_cursor")

    # If we got good results or there's no query, return immediately
    if len(results) >= 3 or not query or start_cursor:
        return results, next_cursor

    # Try search variations to find more matches
    variations = _generate_search_variations(query)

    # Skip the first variation (original query) since we already tried it
    # Limit the number of additional API calls
    for variation in variations[1:max_variations]:
        variation_payload = _build_search_payload(
            variation,
            filter=filter,
            sort=sort,
            page_size=page_size,
        )
        try:
            variation_response = await _request("POST", "/search", json=variation_payload)
            variation_results = variation_response.get("results") or []

            # Deduplicate results by ID
            existing_ids = {r.get("id") for r in results}
            for result in variation_results:
                result_id = result.get("id")
                if result_id and result_id not in existing_ids:
                    results.append(result)
                    existing_ids.add(result_id)

            # If we now have enough results, stop searching
            if len(results) >= 5:
                break
        except NotionAPIError:
            # If a variation search fails, continue with others
            continue

    return results, next_cursor


@mcp.tool("notion_search")
>>>>>>> f4617649
async def notion_search(
    query: Optional[str] = None,
    *,
    filter: Optional[Dict[str, Any]] = None,
    sort: Optional[Dict[str, Any]] = None,
    start_cursor: Optional[str] = None,
    page_size: Optional[int] = None,
    include_content: bool = True,
    content_block_limit: Optional[int] = None,
) -> str:
    """Search for reminders, notes, and stored information in Notion workspace.

    Use this tool to find previously saved information, reminders, or notes. Perfect for:
    - Searching for names to remember (e.g., "names to remember", "people I met")
    - Finding notes about specific topics or subjects
    - Retrieving stored reminders and memory aids
    - Looking up information you've saved for later recall

<<<<<<< HEAD
    IMPORTANT SEARCH STRATEGY:
    - For finding specific details within notes, search for the PAGE TITLE first
    - Example: Instead of "old lady at the park", search for "Names" to find the names page,
      then read through the complete content to find entries about "old lady" or "park"
    - Notion search is literal and won't match "old lady at the park" with "old lady park"
=======
    CRITICAL SEARCH STRATEGY:
    - When the user asks about a specific person or detail, do not search for that literal phrase.
    - First search for the relevant page title (for example "Names" or "Names to Remember").
    - Retrieve the complete page content (use ``notion_retrieve_page`` if the blocks are truncated).
    - Scan the returned content for matching entries such as "old lady park" or "guy with pit".
    - Notion's search API is literal, so phrases like "old lady at the park" will not match "old lady park".
>>>>>>> f4617649

    Examples:
    - Search "names to remember" or "Names" to find a note containing names
    - Search "project ideas" to retrieve saved project notes
    - Search "books to read" to find your reading list

    Authentication requires ``NOTION_TOKEN`` (preferred) or ``NOTION_API_KEY`` to
    be present in the environment. Optional ``NOTION_VERSION`` mirrors the
    upstream configuration and defaults to ``2022-06-28``. Set
    ``include_content=False`` to return metadata only. ``content_block_limit``
    controls how many child blocks are retrieved per page (defaults to 100).
    """

    # Use enhanced search that tries multiple query variations
    results, next_cursor = await _perform_enhanced_search(
        query,
        filter=filter,
        sort=sort,
        start_cursor=start_cursor,
        page_size=page_size,
    )

    block_limit = max(1, content_block_limit or DEFAULT_SEARCH_BLOCK_LIMIT)
    details = (
        await _collect_search_details(results, block_limit=block_limit)
        if include_content and results
        else [None] * len(results)
    )
    return _format_search_results(results, details, next_cursor)


@mcp.tool(
    "notion_retrieve_page",
    description=(
        "Retrieve the COMPLETE content of a specific Notion page/note by its PAGE ID. "
        "IMPORTANT: Use the PAGE ID from search results (e.g., 'ID: 29896b0b-3790-8118-...'), NOT block IDs. "
        "Use this when notion_search returns truncated content and you need ALL blocks from the page. "
        "Perfect for reading entire 'Names to Remember' lists or any page where you need to search through ALL entries. "
        "Always use include_children=true when you need to find specific information within a page."
    )
)
async def notion_retrieve_page(
    page_id: str,
    *,
    filter_properties: Optional[List[str]] = None,
    include_children: bool = True,
    start_cursor: Optional[str] = None,
    page_size: Optional[int] = None,
) -> str:
    """Retrieve detailed content from a reminder or note page in Notion.

    IMPORTANT: page_id must be the PAGE ID from search results (e.g., '29896b0b-3790-8118-b115-e843978e56ba'),
    NOT a block ID (which appears in parentheses after block types like 'Paragraph (block-id)').

    Use this tool to read the full content of a specific reminder, note, or stored information.
    Perfect for accessing complete details after finding a page via search.

    Common use cases:
    - Read all names from a "names to remember" note
    - Review detailed information from a reminder page
    - Check the full content of a note you've found

    Set ``include_children=True`` to fetch the complete page content with all blocks.
    Use ``start_cursor`` and ``page_size`` to paginate through long documents.

    Authentication requires ``NOTION_TOKEN`` (preferred) or ``NOTION_API_KEY``.
    """

    params: Dict[str, Any] = {}
    if parsed := _parse_filter_properties(filter_properties):
        params["filter_properties"] = parsed

    page = await _request("GET", f"/pages/{page_id}", params=params)
    summary = _format_page_summary(page)

    if not include_children:
        return summary

    blocks_response = await _fetch_block_children(
        page_id,
        start_cursor=start_cursor,
        page_size=page_size,
    )
    blocks_output = _format_block_content(blocks_response.get("results", []))
    if blocks_response.get("has_more") and blocks_response.get("next_cursor"):
        blocks_output += (
            "\n\nAdditional blocks available. "
            f"Use start_cursor='{blocks_response['next_cursor']}' to continue."
        )

    return f"{summary}\n\n{blocks_output}"


@mcp.tool(
    "notion_create_page",
    description=(
        "Create a new reminder note or memory storage page in Notion. "
        "Use this to create pages like 'Names to Remember', 'Books to Read', 'Project Ideas', etc. "
        "You can set a title and optionally add initial content blocks."
    )
)
async def notion_create_page(
    data: NotionCreatePageInput,
) -> str:
    """Create a new reminder, note, or memory storage page in Notion.

    Use this tool to save new information, create reminders, or store things to remember later.
    Perfect for:
    - Creating a "names to remember" note to store new names
    - Saving reminders about tasks or things to do
    - Creating notes about topics you want to remember
    - Storing information for future reference

    Examples:
    - Create a page titled "Names to Remember" with initial names
    - Create a "Project Ideas" page to store your ideas
    - Create reminder notes with titles like "Things to Buy" or "Books to Read"

    If ``parent_id`` is omitted the server will fall back to ``NOTION_DATABASE_ID``
    or ``NOTION_PAGE_ID``. Provide ``title`` for simple notes or supply ``properties``
    that match your database schema when creating structured entries.

    Authentication requires ``NOTION_TOKEN`` (preferred) or ``NOTION_API_KEY``.
    """

    config = await _get_config()
    payload = _build_page_payload(config, data)
    response = await _request("POST", "/pages", json=payload)
    title = _extract_title(response) or "(untitled)"
    url = response.get("url") or "(no public URL)"
    identifier = response.get("id", "(unknown id)")
    return f"Created Notion page '{title}' with ID {identifier}. URL: {url}"


def _build_children_payload(data: NotionAppendChildrenInput) -> Dict[str, Any]:
    children: List[Dict[str, Any]] = []
    if paragraphs := data.get("paragraphs"):
        for value in paragraphs:
            text = str(value)
            if text.strip():
                children.append(_build_paragraph_block(text))
    if explicit_children := data.get("children"):
        children.extend(explicit_children)
    if not children:
        raise NotionAPIError(
            "Unable to append Notion blocks. Provide 'paragraphs' text or the raw 'children' payload matching Notion's schema."
        )
    return {"children": children}


@mcp.tool(
    "notion_append_block_children",
    description=(
        "Add new content to an existing Notion page/note. "
        "Use this to append new entries to lists like adding a new name to 'Names to Remember', "
        "a new book to 'Books to Read', or any new reminder to an existing page."
    )
)
async def notion_append_block_children(data: NotionAppendChildrenInput) -> str:
    """Add new content to an existing reminder or note page in Notion.

    Use this tool to add more information to existing notes or reminders. Perfect for:
    - Adding a new name to your "names to remember" note
    - Appending new items to an existing reminder list
    - Adding additional information to a note you've already created

    Examples:
    - Add "John Smith - met at conference" to your names note
    - Append new book titles to your reading list
    - Add new items to your shopping list or todo reminders
    """

    block_id = data.get("block_id")
    if not block_id:
        raise NotionAPIError("block_id is required to append Notion blocks.")

    payload = _build_children_payload(data)
    response = await _request("PATCH", f"/blocks/{block_id}/children", json=payload)
    appended = len(response.get("results") or payload.get("children", []))
    return f"Appended {appended} block(s) to Notion block {block_id}."


def _build_block_update_payload(data: NotionUpdateBlockInput) -> Dict[str, Any]:
    if explicit := data.get("block"):
        payload = dict(explicit)
    elif paragraph := data.get("paragraph"):
        payload = cast(
            Dict[str, Any],
            {
            "paragraph": {
                "rich_text": _build_rich_text(paragraph),
            }
            },
        )
    else:
        raise NotionAPIError(
            "Unable to build Notion block update payload. Provide 'paragraph' text or the full 'block' body."
        )

    if "object" in payload:
        payload.pop("object")
    if "id" in payload:
        payload.pop("id")

    if "archived" not in payload and "archived" in data:
        payload["archived"] = data["archived"]

    return payload


@mcp.tool(
    "notion_update_block",
    description=(
        "Update or modify existing content in a Notion reminder or note. "
        "Use this to correct information, update details, or archive old reminders."
    )
)
async def notion_update_block(data: NotionUpdateBlockInput) -> str:
    """Update or modify content in an existing reminder or note block.

    Use this tool to edit, correct, or update information in your notes and reminders.
    Perfect for:
    - Updating a name with additional context or corrections
    - Modifying reminder text to reflect changes
    - Correcting or enhancing stored information

    Examples:
    - Update "John" to "John Smith - CEO at Tech Corp"
    - Change a reminder note with updated details
    - Edit stored information to keep it current and accurate
    """

    block_id = data.get("block_id")
    if not block_id:
        raise NotionAPIError("block_id is required to update a Notion block.")

    payload = _build_block_update_payload(data)
    response = await _request("PATCH", f"/blocks/{block_id}", json=payload)
    block_type = response.get("type", payload.keys())
    return f"Updated Notion block {block_id} ({block_type})."


if __name__ == "__main__":
    mcp.run()<|MERGE_RESOLUTION|>--- conflicted
+++ resolved
@@ -530,28 +530,6 @@
     return await asyncio.gather(*tasks)
 
 
-<<<<<<< HEAD
-@mcp.tool(
-    "notion_search",
-    description=(
-        "Search Notion for reminders, notes, and information you want to remember. "
-        "Returns matching pages with their PAGE IDs (look for 'ID: ...' in results). "
-        "Use this to find pages like 'Names to Remember', 'Project Ideas', or any stored information. "
-        "When searching for specific details (like someone's name), this will return relevant pages WITH their content. "
-        "If you see 'Additional blocks available' in the results, the content was truncated - "
-        "immediately call notion_retrieve_page using the PAGE ID (not block IDs) with include_children=true to get ALL content. "
-        "\n\n"
-        "CRITICAL SEARCH STRATEGY for finding specific information: "
-        "When user asks about a specific person/thing (e.g., 'who is the old lady at the park'), "
-        "DO NOT search for that exact phrase. Instead: "
-        "1. Search for the relevant page by title (e.g., 'Names' or 'Names to Remember'). "
-        "2. Read through ALL the returned content to find matching entries. "
-        "3. If no results or truncated, use notion_retrieve_page to get COMPLETE content. "
-        "Notion search is literal - 'old lady at the park' won't match 'old lady park' in the content. "
-        "Always retrieve the full page and search through it yourself for specific details."
-    )
-)
-=======
 def _generate_search_variations(query: Optional[str]) -> List[str]:
     """Generate search query variations to improve match likelihood.
 
@@ -565,10 +543,14 @@
     if not query:
         return []
 
-    variations = [query.strip()]
+    normalized = query.strip()
+    if not normalized:
+        return []
+
+    variations = [normalized]
 
     # Split query into words and add significant terms individually
-    words = query.strip().lower().split()
+    words = normalized.lower().split()
 
     # Filter for words that are 4+ characters (skip "to", "at", "the", "and", etc.)
     significant_words = [w for w in words if len(w) >= 4]
@@ -656,7 +638,6 @@
 
 
 @mcp.tool("notion_search")
->>>>>>> f4617649
 async def notion_search(
     query: Optional[str] = None,
     *,
@@ -675,20 +656,13 @@
     - Retrieving stored reminders and memory aids
     - Looking up information you've saved for later recall
 
-<<<<<<< HEAD
-    IMPORTANT SEARCH STRATEGY:
-    - For finding specific details within notes, search for the PAGE TITLE first
-    - Example: Instead of "old lady at the park", search for "Names" to find the names page,
-      then read through the complete content to find entries about "old lady" or "park"
-    - Notion search is literal and won't match "old lady at the park" with "old lady park"
-=======
     CRITICAL SEARCH STRATEGY:
     - When the user asks about a specific person or detail, do not search for that literal phrase.
     - First search for the relevant page title (for example "Names" or "Names to Remember").
     - Retrieve the complete page content (use ``notion_retrieve_page`` if the blocks are truncated).
     - Scan the returned content for matching entries such as "old lady park" or "guy with pit".
     - Notion's search API is literal, so phrases like "old lady at the park" will not match "old lady park".
->>>>>>> f4617649
+
 
     Examples:
     - Search "names to remember" or "Names" to find a note containing names
@@ -720,16 +694,7 @@
     return _format_search_results(results, details, next_cursor)
 
 
-@mcp.tool(
-    "notion_retrieve_page",
-    description=(
-        "Retrieve the COMPLETE content of a specific Notion page/note by its PAGE ID. "
-        "IMPORTANT: Use the PAGE ID from search results (e.g., 'ID: 29896b0b-3790-8118-...'), NOT block IDs. "
-        "Use this when notion_search returns truncated content and you need ALL blocks from the page. "
-        "Perfect for reading entire 'Names to Remember' lists or any page where you need to search through ALL entries. "
-        "Always use include_children=true when you need to find specific information within a page."
-    )
-)
+@mcp.tool("notion_retrieve_page")
 async def notion_retrieve_page(
     page_id: str,
     *,
@@ -782,14 +747,7 @@
     return f"{summary}\n\n{blocks_output}"
 
 
-@mcp.tool(
-    "notion_create_page",
-    description=(
-        "Create a new reminder note or memory storage page in Notion. "
-        "Use this to create pages like 'Names to Remember', 'Books to Read', 'Project Ideas', etc. "
-        "You can set a title and optionally add initial content blocks."
-    )
-)
+@mcp.tool("notion_create_page")
 async def notion_create_page(
     data: NotionCreatePageInput,
 ) -> str:
@@ -839,14 +797,7 @@
     return {"children": children}
 
 
-@mcp.tool(
-    "notion_append_block_children",
-    description=(
-        "Add new content to an existing Notion page/note. "
-        "Use this to append new entries to lists like adding a new name to 'Names to Remember', "
-        "a new book to 'Books to Read', or any new reminder to an existing page."
-    )
-)
+@mcp.tool("notion_append_block_children")
 async def notion_append_block_children(data: NotionAppendChildrenInput) -> str:
     """Add new content to an existing reminder or note page in Notion.
 
@@ -899,13 +850,7 @@
     return payload
 
 
-@mcp.tool(
-    "notion_update_block",
-    description=(
-        "Update or modify existing content in a Notion reminder or note. "
-        "Use this to correct information, update details, or archive old reminders."
-    )
-)
+@mcp.tool("notion_update_block")
 async def notion_update_block(data: NotionUpdateBlockInput) -> str:
     """Update or modify content in an existing reminder or note block.
 
